--- conflicted
+++ resolved
@@ -670,33 +670,23 @@
         q = with_query
 
         site = None
-<<<<<<< HEAD
-=======
         sitechan = None
         sensor = None
->>>>>>> c393286d
 
         for i in q.column_descriptions:
             checkEntity = i['entity']
             if checkEntity._tabletype == 'Site':
                 site = checkEntity
-<<<<<<< HEAD
-=======
             if checkEntity._tabletype == 'Sitechan':
                 sitechan = checkEntity
             if checkEntity._tabletype == 'Sensor':
                 sensor = checkEntity
->>>>>>> c393286d
         
         if site:
             q = q.add_entity(affiliation)
             q = q.join(affiliation, affiliation.sta == site.sta)
             q = q.add_entity(network)
             q = q.join(network, network.net == affiliation.net)
-<<<<<<< HEAD
-        else:
-            raise NameError('No site table present in input query for join to affiliation table on column sta')
-=======
 
         elif sitechan:
             q = q.add_entity(affiliation)
@@ -714,7 +704,6 @@
 
         else:
             raise NameError('No table with a sta column on which to join Affiliation is in the provided query')
->>>>>>> c393286d
 
     else:
         q = session.query(network)
@@ -723,21 +712,13 @@
             q = q.join(affiliation, affiliation.net==network.net)
 
     if nets:
-<<<<<<< HEAD
-        networks = make_wildcard_list(nets)
-=======
         nets = make_wildcard_list(nets)
->>>>>>> c393286d
         q = q.filter(or_(*[network.net.like(net) for net in nets]))
 
     if stas:
         if not affiliation:
             raise NameError('Affiliation table required to filter Network table from station list')
-<<<<<<< HEAD
-        stations = make_wildcard_list(stas)
-=======
         stas = make_wildcard_list(stas)
->>>>>>> c393286d
         q = q.filter(or_(*[affiliation.sta.like(sta) for sta in stas]))
 
     if time_:
@@ -753,24 +734,6 @@
     return q
 
 
-<<<<<<< HEAD
-def assign_unique_net(q, network_name, affiliation_name, pref_nets = None, two_char_code = True, first_available = True, default_net = '__'):
- #   if pref_nets:
- #       staList = q[0].affiliation.sta
- #       for i in range(q.count()):
- #           tempSta = q[i].affiliation.sta
- #           if tempSta not in staList:
- #               staList.append(tempSta)
- #       
- #       for i in range(len(staList)):
- #           for i in range(len(pref_nets)):
-    return q
-
-def check_orphan_stas():
-    return
-
-=======
->>>>>>> c393286d
 def query_site(session, site, sitechan=None, stas=None, chans=None, time_=None, endtime=None, with_query = None):
     """
     Parameters
@@ -810,12 +773,6 @@
                 sensor = checkEntity
         
         if affiliation and sensor:
-<<<<<<< HEAD
-            affiliation = None
-            raise UserWarning("Affiliation and sensor tables both present in provided tables and site cannot be joined to both.  Joining on sensor.")
-        
-        if affiliation:
-=======
             q = q.add_entity(site)
             q = q.join(site, affiliation.sta == site.sta)
             if sitechan:
@@ -827,7 +784,6 @@
                 warnings.warn("No sitechan specified, joining site to sensor on column sta")
 
         elif  affiliation:
->>>>>>> c393286d
             q = q.add_entity(site)
             q = q.join(site, affiliation.sta == site.sta)
             if sitechan:
@@ -843,11 +799,7 @@
             else:
                 q = q.add_entity(site)
                 q =q.join(site, site.sta == sensor.sta)
-<<<<<<< HEAD
-                raise UserWarning("No sitechan specified, joining site to sensor on column sta")
-=======
                 warnings.warn("No sitechan specified, joining site to sensor on column sta")
->>>>>>> c393286d
         else: 
             raise NameError("No affiliation or sensor table in provided in input query for join to site")
          
@@ -858,11 +810,7 @@
             q = q.join(sitechan, sitechan.sta==site.sta)
 
     if stas:
-<<<<<<< HEAD
-        stations = make_wildcard_list(stas)
-=======
         stas = make_wildcard_list(stas)
->>>>>>> c393286d
         q = q.filter(or_(*[site.sta.like(sta) for sta in stas]))
 
     if chans:
@@ -872,18 +820,6 @@
         q = q.filter(or_(*[sitechan.chan.like(chan) for chan in chans]))
 
     if time_:
-<<<<<<< HEAD
-        # make time_ julian day here
-        q = q.filter(time_.timestamp < affiliation.endtime)
-
-    if endtime:
-        # make endtime julian day here
-        q = q.filter(endtime.timestamp > affiliation.time)
-
-    return q
-
-def query_responses(session, sensor, instrument, stations=None, channels=None, starttime=None, endtime=None, with_query = None, site_name = None):
-=======
         jultime_ = int(time_.strftime('%Y%j'))
         q = q.filter(jultime_ < site.offdate)
 
@@ -986,5 +922,4 @@
     return q
 
 def check_orphan_stas():
->>>>>>> c393286d
     return