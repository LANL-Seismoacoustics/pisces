--- conflicted
+++ resolved
@@ -61,11 +61,7 @@
     Parameters
     ----------
     instructions : str
-<<<<<<< HEAD
-        A human-friendly string of instructions, such as: 
-=======
         A human-friendly string of instructions, such as:
->>>>>>> 2a968c71
         'Please migrate to add_proxy() ASAP.'
 
     References
@@ -86,11 +82,7 @@
             frame = inspect.currentframe().f_back
 
             warnings.warn_explicit(message,
-<<<<<<< HEAD
-                                   category=DeprecatedWarning,
-=======
                                    category=DeprecationWarning,
->>>>>>> 2a968c71
                                    filename=inspect.getfile(frame.f_code),
                                    lineno=frame.f_lineno)
 
@@ -100,13 +92,10 @@
 
     return decorator
 
-<<<<<<< HEAD
-=======
 TURNOFFWARNINGSMSG = """Warnings can be turned off with:
 import warnings
 warnings.filterwarnings('ignore', category=DeprecationWarning
 """
->>>>>>> 2a968c71
 
 def db_connect(*args, **kwargs):
     """
@@ -237,13 +226,7 @@
     return session
 
 # TODO: rename this to "load_table", and make it work on a single table
-<<<<<<< HEAD
-msg = ("This function is deprecated and will be removed.  "
-       "Please use pisces.crud.load_tables instead.")
-@deprecated(msg)
-=======
 @deprecated('get_tables is deprecated. It will be load_tables in pisces.crud in next version. ' + TURNOFFWARNINGSMSG)
->>>>>>> 2a968c71
 def get_tables(bind, fulltablenames, metadata=None, primary_keys=None,
                base=None):
     """
