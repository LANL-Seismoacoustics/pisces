# -*- coding: utf-8 -*-
# -----------------------------------------------------------------------------
# Copyright 2013. Los Alamos National Security, LLC. This material was produced
# under U.S. Government contract DE-AC52-06NA25396 for Los Alamos National
# Laboratory (LANL), which is operated by Los Alamos National Security, LLC for
# the U.S. Department of Energy. The U.S. Government has rights to use, reproduce,
# and distribute this software. NEITHER THE GOVERNMENT NOR LOS ALAMOS NATIONAL
# SECURITY, LLC MAKES ANY WARRANTY, EXPRESS OR IMPLIED, OR ASSUMES ANY LIABILITY
# FOR THE USE OF THIS SOFTWARE.  If software is modified to produce derivative
# works, such modified software should be clearly marked, so as not to confuse it
# with the version available from LANL.
# 
# Permission is hereby granted, free of charge, to any person obtaining a copy
# of this software and associated documentation files (the "Software"), to deal
# in the Software without restriction, including without limitation the rights
# to use, copy, modify, merge, publish, distribute, sublicense, and/or sell
# copies of the Software, and to permit persons to whom the Software is
# furnished to do so, subject to the following conditions:
# 
# The above copyright notice and this permission notice shall be included in
# all copies or substantial portions of the Software.
# 
# THE SOFTWARE IS PROVIDED "AS IS", WITHOUT WARRANTY OF ANY KIND, EXPRESS OR
# IMPLIED, INCLUDING BUT NOT LIMITED TO THE WARRANTIES OF MERCHANTABILITY,
# FITNESS FOR A PARTICULAR PURPOSE AND NONINFRINGEMENT. IN NO EVENT SHALL THE
# AUTHORS OR COPYRIGHT HOLDERS BE LIABLE FOR ANY CLAIM, DAMAGES OR OTHER
# LIABILITY, WHETHER IN AN ACTION OF CONTRACT, TORT OR OTHERWISE, ARISING FROM,
# OUT OF OR IN CONNECTION WITH THE SOFTWARE OR THE USE OR OTHER DEALINGS IN
# THE SOFTWARE.
# -----------------------------------------------------------------------------
"""
Module containing functions for in-memory and in-database table creation and
in-database table dropping.

Supports:
* table schema/accounts/owners/namespaces. SQLAlchemy calls them "schema."
* prefixed table names for standard table prototypes
* loading arbitrary tables from existing database
* creating standard prototype tables

Supported actions are:
* creating in-memory canonical tables



Glossary
--------
<<<<<<< HEAD
* table : canonical table name string, like "site"
=======
* table : canonical table name string, like "site" or "origin"
>>>>>>> 2a968c71
* tablename : the fully-qualified table name string (includes any owner, prefix)
* mapped table : a SQLAlchemy ORM table class
* table instance / row : an instance of a mapped table

"""
# TODO: support plugging in additional schema
import sqlalchemy as sa
from sqlalchemy.ext.declarative import declarative_base

from pisces.schema.util import PiscesMeta
import pisces.tables.css3 as css3
import pisces.tables.kbcore as kb

def make_table_names(*tables, **kwargs):
    """
    Get table name strings in the format: {owner.}{prefix}tablename

    This function does no checking that supplied table names are in the
    indicated schema.

    Parameters
    ----------
    tables : str
        Desired table names.  If omitted, a schema must be specified, and all
        core tables for the schema are used.
    schema : str  {'css3', 'kbcore'}
        Which set of core tables are being used. If omitted, one or more tables
        must be specified.
    prefix : str
        All table names will have the provided prefix.
        e.g. "TA_" for "TA_origin", "TA_wfdisc", etc.
    owner : str
        e.g. "myuser" for "myuser.origin", "myuser.wfdisc", etc.

    Returns
    -------
    dict
        The desired formatted table name strings, keyed by canonical name.

    Raises
    ------
    ValueError : unknown schema specified, or tablenames omitted and schema
                 not specified

    Examples
    --------
    >>> make_table_names('site', 'origin', owner='global', prefix='TA_')
    {'site': 'global.TA_site', 'origin': 'global.TA_origin'}

    >>> make_table_names(schema='css3', prefix='TA_')
    {'affiliation': 'TA_affiliation', 'assoc': 'TA_assoc', ...}


    """
    # TODO: is this function really necessary?  remove it?
    # >>> tables = [owner + '.' + prefix + table.name for table in coretables]
    # >>> tables = [prefix + table.name for table in coretables]
    prefix = kwargs.get('prefix', '')
    owner = kwargs.get('owner', None)
    schema = kwargs.get('schema', None)

    if not tables:
        if schema == 'css3':
            CORETABLES = css3.CORETABLES
        elif schema == 'kbcore':
            CORETABLES = kb.CORETABLES
        else:
            msg = "Unknown schema: {}".format(schema)
            raise ValueError(msg)

        tables = CORETABLES.keys()

    if owner:
        fmt = "{owner}.{prefix}{table}"
    else:
        fmt = "{prefix}{table}"

    tablenames = {}
    for table in tables:
        tablenames[table] = fmt.format(owner=owner, prefix=prefix, table=table)

    return tablenames


def split_table_names(*tablenames, **kwargs):
    """
    Splits full table names into a (owner, prefix, tablename) 3-tuples.

    Parameters
    ----------
    tablenames : str
    schema : str {'css3', 'kbcore'} Default 'css3'.
    split_prefix : bool, default True
        If True, return (owner, prefix, tablename) tuples,
        otherwise return (owner, tablename) tuples.

    Returns
    -------
    list
        Corresponding list of (owner, tablename) or (owner, prefix, tablename)
        tuples strings. Empty owner or prefix are ''.

    Examples
    --------
    >>> tablenames = ['global.site', 'global.sitechan', 'TA_site',
    ...               'different_acct.my_origin', 'myfriend.discrim_last']
    >>> split_table_names(*tablenames)
    [('global', '', 'site'), ('global', '', 'sitechan'), ('', 'TA_', 'site'),
    ('different_acct', 'my_', 'origin'), ('myfriend', '', 'discrim_last')]

    """
    split_prefix = kwargs.pop('split_prefix', True)
    schema = kwargs.get('schema', 'css3')
    if schema == 'css3':
        schematables = css3.CORETABLES.keys()
    elif schema == 'kbcore':
        schematables = kb.CORETABLES.keys()
    else:
        msg = "Unknown schema: {}".format(schema)
        raise ValueError(msg)

    out = []
    for fulltablename in tablenames:
        try:
            owner, prefixed_tablename = fulltablename.split('.')
        except ValueError:
            owner = ''
            prefixed_tablename = fulltablename

        out.append((owner, prefixed_tablename))

        if split_prefix:
            # if a table 'endswith' a table in the schema, the part before is the
            # table prefix
            for schematable in schematables:
                head, sep, tail = prefixed_tablename.rpartition(schematable)
                if sep and not tail:
                    prefix = head
                    tablename = schematable
                elif not sep:
                    prefix = ''
                    tablename = tail

            out.append((owner, prefix, tablename))

    return out


def make_tables(*tables, **kwargs):
    """
    Create mapped SQLAlchemy ORM table classes.

    If no owner or prefix is indicated, the returned tables are the same as
    those in pisces.tables.<schema> .  The user is encouraged to import these
    classes directly. If an owner is indicated, returned tables inhererit from
    the same SQLA declarative base.

    Parameters
    ----------
    tables : str
        Desired table names.  Table name must be known to the schema. 
        If omitted, a schema must be specified, and all core tables for the
        schema are returned.
    schema : str  ("css3" or "kbcore")
        Which set of core tables are being used.  Required.
    prefix : str
        All table names will have the provided prefix.
        e.g. "TA_" for "TA_origin", "TA_wfdisc", etc.
    owner : str
        e.g. "myuser" for "myuser.origin", "myuser.wfdisc", etc.

    Returns
    -------
    dict
        Corresponding dict of mapped SQLAlchemy table classes, keyed by
        canonical name.

    Examples
    --------
    >>> # makes a dict of CSS3.0 'TA_site' and 'TA_sitechan' mapped classes
    >>> tables = make_tables('site', 'sitechan', schema='css3', prefix='TA_')

    >>> # make a dict of all standard kbcore tables
    >>> tables = make_tables(schema='kbcore')

    >>> # make a dict of some tables from the 'myowner' account
    >>> tables = make_tables('origin', 'event', schema='kbcore', owner='myowner')

    """
    # if there is an owner or a prefix, the tables need to be created
    # otherwise, just return the existing ones.

    # TODO: find a way to not repeat arguments with all these functions
    prefix = kwargs.get('prefix', '')
    owner = kwargs.get('owner', None)
    schema = kwargs.get('schema', 'css3')

    if schema == 'css3':
        CORETABLES = css3.CORETABLES
    elif schema == 'kbcore':
        CORETABLES = kb.CORETABLES
    else:
        msg = "Unknown schema: {}".format(schema)
        raise ValueError(msg)

    non_schema_tables = set(tables) - set(CORETABLES.keys())
    if non_schema_tables:
        msg = "Unknown tables: {}".format(non_schema_tables)
        raise ValueError(msg)

    # I don't use 'owner' here, b/c we will be making classes. 'owner' is used
    # in making the declarative base class and a non-owner-qualified tablename
    # is used in the __tablename__
    tablenames = make_table_names(*tables, schema=schema, prefix=prefix)

    if owner:
        parents = (declarative_base(metadata=sa.metaData(schema=owner)),)
    else:
        parents = ()

    # "out" will hold concrete classes
    # go through one by one & repace names w/ classes
    # if a standard table, get the prototype concrete class
    out = {}
    for table, tablename in tablenames.items():
        prototype = CORETABLES[table].prototype
        # TODO: capitalize tablename?
        out[table] = type(tablename, parents + (prototype,),
                          {'__tablename__': tablename})

    return out


def load_tables(session, *tables, **kwargs):
    """
    Load existing database tables into mapped SQLAlchemy table classes.

    This function is not recommended.  Instead, please subclass from an
    existing abstract table in the schema, or use the SQLAlchemy ORM to create
    a class for your table.

    session : sqlalchemy.orm.Session
        Session connected to the target database.
    tables : str
        Desired table names.  Names must be part of the schema. If omitted, a
        schema must be specified, and all core tables for the schema are
        returned.
    schema : str  {'css3', 'kbcore'}  Default, 'css3'
        Which set of core tables are being used.  This is used to associate
        column names to known Pisces column definitions, so that text file I/O
        of tables can be supported for a loaded table.
    prefix : str, optional
        All table names will have the provided prefix.
        e.g. "TA_" for "TA_origin", "TA_wfdisc", etc.
    owner : str, optional
        e.g. "myuser" for "myuser.origin", "myuser.wfdisc", etc.  If omitted, 
        the database default owner/account will be used.
    primary_keys : dict, optional
        A mapping of table names to their primary keys of the form,
        {'tablename1': ['primary_key1', 'primary_key2'], ...}
        The SQLAlchemy ORM can only reflect/load tables if they have a primary
        key. If a table is a view or has no primary key, these must be
        specified explicitly.

    Returns
    -------
    dict
        Corresponding dict of mapped SQLAlchemy table classes, keyed by
        canonical name.

    Examples
    --------
    # load standard tables in 'myaccount' table space
    >>> tables = load_tables(session, 'site', 'sitechan', 'wfisc',
    ...                      schema='kbcore', owner='myaccount')

    # load a standard table that has no primary key set
    >>> tables = load_tables(session, 'site', 
    ...                      primary_keys={'site', ['sta', 'ondate']})

    # load all standard css3 tables in the default account
    >>> tables = load_tables(session, schema='css3')


    # load a table that is outside of the schema
    # the table needs to have a primary key defined
    # this will try to use column info definitions known to Pisces
    >>> tables = load_tables(session, 'ccwfdisc', owner='myaccount')

    """
    # TODO: Use sqlalchemy.ext.automap.automap_base inside this function?
    # TODO: After conversion to Python 3, use something better than **kwargs.
    schema = kwargs.get('schema', 'css3')
    prefix = kwargs.get('prefix', '')
    owner = kwargs.get('owner', None)

    # TODO: better schema plugin management here.
    if schema == 'css3':
        CORETABLES = css3.CORETABLES
    elif schema == 'kbcore':
        CORETABLES = kb.CORETABLES
    else:
        msg = "Unknown schema: {}".format(schema)
        raise ValueError(msg)

    # I don't use 'owner' here, b/c it will be enforced by the MetaData. Here,
    # we nust need table names.
    tablenames = make_table_names(*tables, schema=schema, prefix=prefix)

    if owner:
        parents = (declarative_base(metadata=sa.MetaData(schema=owner),
                                    constructor=None, metaclass=PiscesMeta),)
    else:
        parents = ()

    colinfo = getattr(base, '_column_info_registry', {})

    table_classes = dict()


def init_tables(session, *tables):
    pass


def drop_tables(session, *tables):
    pass<|MERGE_RESOLUTION|>--- conflicted
+++ resolved
@@ -45,11 +45,7 @@
 
 Glossary
 --------
-<<<<<<< HEAD
-* table : canonical table name string, like "site"
-=======
 * table : canonical table name string, like "site" or "origin"
->>>>>>> 2a968c71
 * tablename : the fully-qualified table name string (includes any owner, prefix)
 * mapped table : a SQLAlchemy ORM table class
 * table instance / row : an instance of a mapped table
